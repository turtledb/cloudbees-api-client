<!--
  ~ Copyright 2010-2011, CloudBees Inc.
  ~
  ~ Licensed under the Apache License, Version 2.0 (the "License");
  ~ you may not use this file except in compliance with the License.
  ~ You may obtain a copy of the License at
  ~
  ~     http://www.apache.org/licenses/LICENSE-2.0
  ~
  ~ Unless required by applicable law or agreed to in writing, software
  ~ distributed under the License is distributed on an "AS IS" BASIS,
  ~ WITHOUT WARRANTIES OR CONDITIONS OF ANY KIND, either express or implied.
  ~ See the License for the specific language governing permissions and
  ~ limitations under the License.
  -->

<project xmlns="http://maven.apache.org/POM/4.0.0" xmlns:xsi="http://www.w3.org/2001/XMLSchema-instance" xsi:schemaLocation="http://maven.apache.org/POM/4.0.0 http://maven.apache.org/maven-v4_0_0.xsd">
  <modelVersion>4.0.0</modelVersion>

  <parent>
    <groupId>com.cloudbees</groupId>
<<<<<<< HEAD
    <artifactId>cloudbees-internal-parent</artifactId>
    <version>3</version>
=======
    <artifactId>cloudbees-oss-parent</artifactId>
    <version>2</version>
>>>>>>> ad34caee
  </parent>

  <artifactId>cloudbees-api-client-parent</artifactId>
  <packaging>pom</packaging>
<<<<<<< HEAD
  <version>1.1.3-account-provisioning-2-SNAPSHOT</version>
=======
  <version>1.2.1-SNAPSHOT</version>
>>>>>>> ad34caee
  <modules>
    <module>cloudbees-api-client</module>
    <module>cloudbees-api-account-provisioning-client</module>
    <module>cloudbees-api-client-nodeps</module>
  </modules>

  <name>cloudbees-api-client-parent</name>
  <description>Parent of the CloudBees API Client library for Java</description>
  <url>https://github.com/cloudbees/cloudbees-api-client</url>
  <inceptionYear>2011</inceptionYear>
  <licenses>
    <license>
      <name>The Apache Software License, Version 2.0</name>
      <url>http://www.apache.org/licenses/LICENSE-2.0.txt</url>
      <distribution>repo</distribution>
    </license>
  </licenses>

  <developers>
    <developer>
      <name>Stephen Connolly</name>
    </developer>
    <developer>
      <name>Spike Washburn</name>
    </developer>
    <developer>
      <name>Fabian Donze</name>
    </developer>
    <developer>
      <name>Michael Neale</name>
    </developer>
    <developer>
      <name>Kohsuke Kawaguchi</name>
    </developer>
  </developers>
  <contributors>
    <contributor>
      <name>Olivier Lamy</name>
    </contributor>
  </contributors>

  <prerequisites>
    <maven>2.2.1</maven>
  </prerequisites>

  <scm>
    <connection>scm:git:git://github.com/cloudbees/cloudbees-api-client.git</connection>
    <developerConnection>scm:git:git@github.com:cloudbees/cloudbees-api-client.git</developerConnection>
    <url>http://github.com/cloudbees/cloudbees-api-client/tree/master/</url>
  </scm>
  <issueManagement>

  </issueManagement>
  <ciManagement>

  </ciManagement>

  <build>
    <pluginManagement>
      <plugins>
        <plugin>
          <groupId>org.apache.maven.plugins</groupId>
          <artifactId>maven-compiler-plugin</artifactId>
          <configuration>
            <source>1.5</source>
            <target>1.5</target>
          </configuration>
        </plugin>
        <plugin>
          <groupId>org.apache.maven.plugins</groupId>
          <artifactId>maven-jar-plugin</artifactId>
          <configuration>
            <archive>
              <manifest>
                <mainClass>com.cloudbees.api.BeesClient</mainClass>
                <packageName>com.cloudbees.api</packageName>
              </manifest>
            </archive>
          </configuration>
        </plugin>
        <plugin>
          <artifactId>maven-assembly-plugin</artifactId>
          <configuration>
            <descriptorRefs>
              <descriptorRef>jar-with-dependencies</descriptorRef>
            </descriptorRefs>
            <archive>
              <manifest>
                <mainClass>com.cloudbees.api.BeesClient</mainClass>
                <packageName>com.cloudbees.api</packageName>
              </manifest>
            </archive>
          </configuration>
          <executions>
            <execution>
              <id>make-my-jar-with-dependencies</id>
              <phase>package</phase>
              <goals>
                <goal>single</goal>
              </goals>
            </execution>
          </executions>
        </plugin>
        <plugin>
          <groupId>org.apache.maven.plugins</groupId>
          <artifactId>maven-surefire-plugin</artifactId>
          <version>2.8</version>
        </plugin>
      </plugins>
    </pluginManagement>
  </build>

  <repositories>
    <repository>
      <id>cloudbees-internal</id>
      <url>https://repo-internal.cloudbees.com</url>
    </repository>
  </repositories>

</project><|MERGE_RESOLUTION|>--- conflicted
+++ resolved
@@ -19,22 +19,13 @@
 
   <parent>
     <groupId>com.cloudbees</groupId>
-<<<<<<< HEAD
-    <artifactId>cloudbees-internal-parent</artifactId>
-    <version>3</version>
-=======
     <artifactId>cloudbees-oss-parent</artifactId>
     <version>2</version>
->>>>>>> ad34caee
   </parent>
 
   <artifactId>cloudbees-api-client-parent</artifactId>
   <packaging>pom</packaging>
-<<<<<<< HEAD
-  <version>1.1.3-account-provisioning-2-SNAPSHOT</version>
-=======
   <version>1.2.1-SNAPSHOT</version>
->>>>>>> ad34caee
   <modules>
     <module>cloudbees-api-client</module>
     <module>cloudbees-api-account-provisioning-client</module>
